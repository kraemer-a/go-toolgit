<<<<<<< HEAD
# lgtm
Loki Grafana Tempo mimir - stack

# GitHub & Bitbucket DevOps Tool
=======
# GitHub & Bitbucket Replace Tool
>>>>>>> 9cf652c9

A comprehensive CLI and GUI tool for **automated string replacements** and **repository migrations** across multiple repositories on **GitHub** and **Bitbucket Server**. Built with Go, featuring both command-line interface (Cobra) and modern web-based GUI (Wails).

[![Go Version](https://img.shields.io/badge/Go-1.24+-blue.svg)](https://golang.org)
[![License](https://img.shields.io/badge/License-MIT-green.svg)](LICENSE)

## Features

### 🔄 **String Replacement Engine**
- **Multi-Repository Processing**: Replace strings across GitHub organizations/teams and Bitbucket projects
- **Repository Search**: Find repositories beyond org/team constraints using GitHub search API
- **Pattern Matching**: Support for regex and literal string replacements
- **File Filtering**: Include/exclude patterns for precise file targeting
- **Dry-Run Mode**: Preview changes before execution
- **Automated PRs**: Creates pull requests with your changes automatically

### 🚚 **Repository Migration** ⭐ **NEW**
- **Bitbucket → GitHub Migration**: Complete repository migration from Bitbucket Server to GitHub
- **Mirror Clone**: Preserves complete git history including all branches and tags
- **Team Management**: Automatically assigns GitHub teams with proper permissions
- **Default Branch Setup**: Renames master to main and updates repository settings
- **Webhook Integration**: Configures CI/CD pipeline webhooks automatically
- **Real-Time Progress**: Step-by-step migration tracking with detailed status

### 🎯 **Platform & Interface**
- **Multi-Platform Support**: Works with GitHub.com, GitHub Enterprise, and Bitbucket Server
- **Dual Interface**: Professional CLI with interactive spinners + modern web-based GUI
- **Real-Time Progress**: Interactive spinners (CLI) and progress bars (GUI)
- **Error Handling**: Comprehensive validation and recovery mechanisms

## Installation

### Prerequisites

- Go 1.24+
- Git
- Node.js 16+ (for GUI features)

### Option 1: CLI Only
```bash
git clone https://github.com/your-org/go-toolgit.git
cd go-toolgit
go build -o go-toolgit

# Use CLI interface
./go-toolgit --help
```

### Option 2: CLI + GUI (Recommended)
```bash
git clone https://github.com/your-org/go-toolgit.git
cd go-toolgit

# Install Wails CLI
go install github.com/wailsapp/wails/v2/cmd/wails@latest

# Build CLI binary
go build -o go-toolgit

# Build GUI application
wails build

# Now you have both:
# CLI: ./go-toolgit
# GUI: ./build/bin/go-toolgit.app/Contents/MacOS/go-toolgit --gui
```

## Quick Start

### 1. Configuration

Create a configuration file at `~/.go-toolgit/config.yaml`:

#### For GitHub:
```yaml
provider: "github"  # Optional, defaults to github
github:
  base_url: "https://api.github.com"  # or your GitHub Enterprise URL
  token: "ghp_your_personal_access_token"
  organization: "your-org"
  team: "your-team"

processing:
  include_patterns:
    - "*.go"
    - "*.java"
    - "*.js"
    - "*.py"
  exclude_patterns:
    - "vendor/*"
    - "node_modules/*"
    - "*.min.js"

pull_request:
  title_template: "chore: automated string replacement"
  body_template: "Automated replacement performed by GitHub Replace Tool"
  branch_prefix: "auto-replace"
```

#### For Bitbucket Server:
```yaml
provider: "bitbucket"
bitbucket:
  base_url: "https://bitbucket.company.com"  # Your Bitbucket Server URL
  username: "your-username"
  password: "your-personal-access-token"  # Or password
  project: "PROJ"  # Bitbucket project key

processing:
  include_patterns:
    - "*.go"
    - "*.java"
    - "*.js"
    - "*.py"
  exclude_patterns:
    - "vendor/*"
    - "node_modules/*"
    - "*.min.js"

pull_request:
  title_template: "chore: automated string replacement"
  body_template: "Automated replacement performed by GitHub Replace Tool"
  branch_prefix: "auto-replace"
```

### 2. Validate Setup

```bash
# Test your configuration and GitHub access
./go-toolgit validate
```

### 3. List Repositories

```bash
# See which repositories will be affected
./go-toolgit list
```

### 4. Perform Replacements

```bash
# Replace strings across all team repositories
./go-toolgit replace --replacements "oldString=newString,deprecatedAPI=newAPI"

# Preview changes with dry-run
./go-toolgit replace --dry-run --replacements "oldString=newString"
```

### 5. Repository Migration (Optional)

```bash
# Migrate a repository from Bitbucket to GitHub
./go-toolgit migrate \
  --source-bitbucket-url "ssh://git@bitbucket.company.com:2222/PROJ/repo.git" \
  --target-github-org "my-org" \
  --target-repo-name "migrated-repo"
```

### 6. Launch GUI

```bash
# Build GUI application first
wails build

# Start the graphical interface (includes both replacement and migration features)
./build/bin/go-toolgit.app/Contents/MacOS/go-toolgit --gui

# Alternative: Use CLI interface without GUI
./go-toolgit --help
```

## CLI Usage

### Commands

#### String Replacement Commands
| Command | Description |
|---------|-------------|
| `replace` | Perform string replacements across GitHub repositories |
| `bitbucket-replace` | Perform string replacements across Bitbucket repositories |
| `replace-search` | Replace strings in repositories found by search |

#### Repository Migration Commands ⭐ **NEW**
| Command | Description |
|---------|-------------|
| `migrate` | Migrate repository from Bitbucket Server to GitHub |

#### Utility Commands
| Command | Description |
|---------|-------------|
| `validate` | Validate configuration and provider access (GitHub/Bitbucket) |
| `list` | List repositories accessible to the team/project |
| `search` | Search for repositories on GitHub using various criteria |
| `help` | Show help for any command |

### Global Flags

| Flag | Description | Example |
|------|-------------|---------|
| `--config` | Configuration file path | `--config ./my-config.yaml` |
| `--provider` | Git provider (github, bitbucket) | `--provider bitbucket` |
| `--github-url` | GitHub base URL | `--github-url https://github.company.com` |
| `--token` | GitHub personal access token | `--token ghp_xxx` |
| `--org` | Organization name | `--org my-company` |
| `--team` | Team name | `--team backend-team` |
| `--bitbucket-url` | Bitbucket Server base URL | `--bitbucket-url https://bitbucket.company.com` |
| `--bitbucket-username` | Bitbucket username | `--bitbucket-username myuser` |
| `--bitbucket-password` | Bitbucket password/token | `--bitbucket-password mytoken` |
| `--bitbucket-project` | Bitbucket project key | `--bitbucket-project PROJ` |
| `--gui` | Launch GUI interface | `--gui` |

### Migration Command Options ⭐ **NEW**

| Flag | Description | Example |
|------|-------------|---------|
| `--source-bitbucket-url` | Source Bitbucket repository URL | `--source-bitbucket-url "ssh://git@bitbucket.company.com:2222/PROJ/repo.git"` |
| `--target-github-org` | Target GitHub organization | `--target-github-org "my-org"` |
| `--target-repo-name` | Target repository name (optional) | `--target-repo-name "new-repo-name"` |
| `--webhook-url` | Webhook URL for CI/CD integration | `--webhook-url "https://ci.company.com/webhook"` |
| `--teams` | Team assignments with permissions | `--teams "team1=pull,team2=maintain,team3=admin"` |
| `--dry-run` | Preview migration without execution | `--dry-run` |

### Replace Command Options

| Flag | Description | Example |
|------|-------------|---------|
| `--replacements` | String pairs to replace | `--replacements "old=new,foo=bar"` |
| `--include` | File patterns to include | `--include "*.go,*.java"` |
| `--exclude` | File patterns to exclude | `--exclude "vendor/*"` |
| `--dry-run` | Preview changes only | `--dry-run` |
| `--pr-title` | Custom PR title | `--pr-title "Update API calls"` |
| `--max-workers` | Concurrent workers | `--max-workers 8` |

### Search Command Options

| Flag | Description | Example |
|------|-------------|---------|
| `--query` | Search keywords | `--query "microservice"` |
| `--owner` | Repository owner | `--owner gurke` |
| `--language` | Programming language | `--language go` |
| `--stars` | Star count filter | `--stars ">100"` or `--stars "10..50"` |
| `--size` | Repository size in KB | `--size ">1000"` |
| `--include-forks` | Include forked repositories | `--include-forks` |
| `--include-archived` | Include archived repositories | `--include-archived` |
| `--sort` | Sort by: stars, forks, updated | `--sort stars` |
| `--order` | Sort order: asc, desc | `--order desc` |
| `--limit` | Maximum results | `--limit 50` |
| `--output` | Output format: table, json | `--output json` |

### Replace-Search Command Options

Combines all search options above with replacement options:

| Flag | Description | Example |
|------|-------------|---------|
| `--max-repos` | Max repositories to process | `--max-repos 25` |
| All search flags | Same as search command | See search options above |
| All replace flags | Same as replace command | See replace options above |

## GUI Interface

The web-based GUI provides an intuitive interface for both string replacement and repository migration:

### String Replacement Features
- **Configuration Management**: Easy setup of GitHub/Bitbucket connection
- **Repository Selection**: Visual selection of target repositories
- **Rule Builder**: Interactive creation of replacement rules
- **Progress Tracking**: Real-time processing status
- **Results Display**: Detailed results with PR links

### Repository Migration Features ⭐ **NEW**
- **Migration Wizard**: Step-by-step repository migration setup
- **Source & Target Configuration**: Bitbucket source and GitHub target settings
- **Team Permission Management**: Interactive team assignment with permission levels
- **Webhook Configuration**: CI/CD pipeline integration setup
- **Real-Time Migration Progress**: Live tracking of all 9 migration steps
- **Migration Results**: Complete summary with GitHub repository URL and team assignments

Launch with: `./build/bin/go-toolgit.app/Contents/MacOS/go-toolgit --gui`

**Note**: The GUI requires the Wails-built binary. The standard CLI binary (`./go-toolgit`) does not include GUI support.

## Examples

### Repository Migration Examples ⭐ **NEW**

#### Basic Migration
```bash
# Migrate single repository from Bitbucket to GitHub
./go-toolgit migrate \
  --source-bitbucket-url "ssh://git@bitbucket.company.com:2222/PROJ/my-repo.git" \
  --target-github-org "my-github-org" \
  --target-repo-name "my-repo"
```

#### Advanced Migration with Teams and Webhook
```bash
# Complete migration setup with team permissions and CI/CD integration
./go-toolgit migrate \
  --source-bitbucket-url "ssh://git@bitbucket.company.com:2222/PROJ/backend-service.git" \
  --target-github-org "engineering" \
  --target-repo-name "backend-service" \
  --webhook-url "https://ci.company.com/github-webhook" \
  --teams "backend-team=maintain,devops-team=admin,qa-team=pull"
```

#### Migration with Dry Run
```bash
# Preview migration without making actual changes
./go-toolgit migrate \
  --source-bitbucket-url "ssh://git@bitbucket.company.com:2222/PROJ/legacy-app.git" \
  --target-github-org "platform" \
  --dry-run
```

### String Replacement Examples

#### Basic String Replacement
```bash
./go-toolgit replace \
  --org mycompany \
  --team backend \
  --replacements "oldFunction=newFunction"
```

### Multiple Replacements with Patterns
```bash
./go-toolgit replace \
  --replacements "jQuery=React,$.ajax=fetch" \
  --include "*.js,*.jsx" \
  --exclude "node_modules/*,*.min.js" \
  --pr-title "feat: migrate from jQuery to modern APIs"
```

### Advanced GitHub Configuration
```bash
./go-toolgit replace \
  --github-url "https://github.company.com" \
  --token "$GITHUB_TOKEN" \
  --org "engineering" \
  --team "platform" \
  --replacements "v1/api=v2/api" \
  --include "*.go,*.yaml" \
  --branch-prefix "api-migration" \
  --max-workers 4
```

### Bitbucket Server Examples
```bash
# Basic Bitbucket replacement
./go-toolgit bitbucket-replace \
  --bitbucket-url "https://bitbucket.company.com" \
  --bitbucket-username "myuser" \
  --bitbucket-password "$BITBUCKET_TOKEN" \
  --bitbucket-project "PROJ" \
  --replacements "oldFunction=newFunction"

# Advanced Bitbucket replacement with filtering
./go-toolgit bitbucket-replace \
  --bitbucket-url "https://bitbucket.company.com" \
  --bitbucket-username "myuser" \
  --bitbucket-password "$BITBUCKET_TOKEN" \
  --bitbucket-project "BACKEND" \
  --replacements "jQuery=React,$.ajax=fetch" \
  --include "*.js,*.jsx" \
  --exclude "node_modules/*,*.min.js" \
  --pr-title "feat: migrate from jQuery to modern APIs" \
  --dry-run
```

### Repository Search Examples

```bash
# Search repositories by owner/organization
./go-toolgit search --owner gurke

# Search Go repositories with high stars
./go-toolgit search --language go --stars ">100"

# Complex search with multiple criteria
./go-toolgit search \
  --query "microservice" \
  --language go \
  --owner myorg \
  --stars "10..100" \
  --sort stars \
  --order desc

# Search and replace in one command
./go-toolgit replace-search \
  --owner gurke \
  --language go \
  --replacements "oldAPI=newAPI,fmt.Print=log.Info" \
  --dry-run

# Search private repositories (requires appropriate token permissions)
./go-toolgit search \
  --owner mycompany \
  --include-archived \
  --max-repos 25
```

## Configuration

### Environment Variables

All configuration options can be set via environment variables with the `GITHUB_REPLACE_` prefix:

#### GitHub Environment Variables:
```bash
export GITHUB_REPLACE_PROVIDER="github"
export GITHUB_REPLACE_GITHUB_TOKEN="ghp_your_token"
export GITHUB_REPLACE_GITHUB_BASE_URL="https://github.company.com"
export GITHUB_REPLACE_GITHUB_ORGANIZATION="my-org"
export GITHUB_REPLACE_GITHUB_TEAM="my-team"
```

#### Bitbucket Environment Variables:
```bash
export GITHUB_REPLACE_PROVIDER="bitbucket"
export GITHUB_REPLACE_BITBUCKET_BASE_URL="https://bitbucket.company.com"
export GITHUB_REPLACE_BITBUCKET_USERNAME="myuser"
export GITHUB_REPLACE_BITBUCKET_PASSWORD="mytoken"
export GITHUB_REPLACE_BITBUCKET_PROJECT="PROJ"
```

### Configuration Hierarchy

1. Command-line flags (highest priority)
2. Environment variables
3. Configuration file
4. Default values (lowest priority)

## Development

### Prerequisites

- Go 1.24+
- Node.js 16+ (for GUI development)
- Git

### Building

```bash
# CLI only (string replacement, migration commands)
go build -o go-toolgit

# GUI application (includes migration wizard)
wails build

# Development mode with live reload (GUI)
wails dev

# Note: The CLI binary works standalone but cannot launch GUI
# The Wails-built binary includes both CLI and GUI capabilities
```

### Running the Application

```bash
# CLI Commands (use standard binary)
./go-toolgit validate
./go-toolgit migrate --source-bitbucket-url "..." --target-github-org "..."
./go-toolgit replace --replacements "old=new"

# GUI Interface (requires Wails-built binary)
./build/bin/go-toolgit.app/Contents/MacOS/go-toolgit --gui
```

### Project Structure

```
go-toolgit/
├── cmd/cli/              # Cobra CLI commands
├── internal/core/        # Shared business logic
│   ├── config/          # Configuration management
│   ├── github/          # GitHub API client
│   ├── bitbucket/       # Bitbucket Server API client
│   ├── processor/       # String replacement engine
│   ├── git/             # Git operations
│   └── utils/           # Utilities (logging, errors, spinners)
├── internal/gui/         # GUI-specific handlers
├── frontend/             # Web frontend (HTML/CSS/JS)
└── main.go              # Application entry point
```

### Testing

```bash
go test ./...
go test -v ./internal/core/...
go test -cover ./...
```

## Authentication Setup

### GitHub Token Setup

1. Go to GitHub Settings → Developer settings → Personal access tokens
2. Generate a new token with these permissions:
   - `repo` (Full control of private repositories)
   - `read:org` (Read org and team membership)
   - `user:email` (Access user email addresses)

For GitHub Enterprise, ensure the token has equivalent permissions.

### Bitbucket Server Authentication

1. **Personal Access Token (Recommended)**:
   - Go to Bitbucket Server → Personal settings → Personal access tokens
   - Create a token with `REPO_READ`, `REPO_WRITE`, and `PROJECT_READ` permissions
   - Use the token as the password in configuration

2. **Username/Password**:
   - Use your regular Bitbucket Server username and password
   - Less secure than personal access tokens

3. **Required Permissions**:
   - Read access to the target project
   - Write access to repositories for creating branches
   - Permission to create pull requests

## Troubleshooting

### Common Issues

**Configuration validation failed**: Check that all required fields are set in your config file or environment variables.

**GitHub access validation failed**: Verify your token has the correct permissions and can access the specified organization and team.

**Failed to list team repositories**: Ensure the team exists and your token has access to it.

**Bitbucket access validation failed**: Verify your Bitbucket Server URL, username, and password/token are correct.

**Failed to list project repositories**: Ensure the Bitbucket project key exists and your user has read access to it.

**Pull request creation failed**: Check that you have write permissions to the repository and the branch names are valid.

### Debug Mode

Enable debug logging for detailed information:

```bash
./go-toolgit --log-level debug validate
```

## Security Considerations

- Store tokens securely (environment variables, not in code)
- Use minimal required permissions for GitHub tokens
- Review changes in dry-run mode before execution
- Consider using branch protection rules

## Contributing

1. Fork the repository
2. Create a feature branch
3. Make your changes
4. Add tests for new functionality
5. Submit a pull request

## License

This project is licensed under the MIT License - see the [LICENSE](LICENSE) file for details.

## Acknowledgments

- [Cobra](https://github.com/spf13/cobra) - CLI framework
- [Wails](https://wails.io/) - GUI framework
- [yacspin](https://github.com/theckman/yacspin) - CLI spinners
- [Viper](https://github.com/spf13/viper) - Configuration management<|MERGE_RESOLUTION|>--- conflicted
+++ resolved
@@ -1,11 +1,4 @@
-<<<<<<< HEAD
-# lgtm
-Loki Grafana Tempo mimir - stack
-
-# GitHub & Bitbucket DevOps Tool
-=======
 # GitHub & Bitbucket Replace Tool
->>>>>>> 9cf652c9
 
 A comprehensive CLI and GUI tool for **automated string replacements** and **repository migrations** across multiple repositories on **GitHub** and **Bitbucket Server**. Built with Go, featuring both command-line interface (Cobra) and modern web-based GUI (Wails).
 
